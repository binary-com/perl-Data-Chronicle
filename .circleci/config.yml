version: 2
jobs:
  build:
    docker:
      - image: perl:5.26
    steps:
      - checkout
      - run:
          name: Install Perl packages
          command: apt-get update && apt-get install -y cpanminus make gcc
      - run:
          name: Install redis
<<<<<<< HEAD
          command: apt install redis-server
=======
          command: apt-get update && apt-get install telnet redis-server
>>>>>>> ba4a2aab
      - run:
          name: Install dzil
          command: cpanm --quiet --notest Dist::Zilla Dist::Zilla::App::Command::cover App::cpm Devel::Cover::Report::Codecov https://cpan.metacpan.org/authors/id/S/SR/SRI/Mojolicious-7.29.tar.gz https://cpan.metacpan.org/authors/id/B/BI/BINGOS/ExtUtils-MakeMaker-7.30.tar.gz
      - run:
          name: Install dzil author deps
          command: cpm install -w 2 --mirror=http://cpan.cpantesters.org/ -g $(dzil authordeps --missing)
      - run:
          name: Install distribution deps
          command: cpm install -w 2 --mirror=http://cpan.cpantesters.org/ -g $(dzil listdeps --author --missing)
      - run:
          name: Run smoke test
          command: dzil smoke --release --author
      - run:
          name: Run coverage test
          command: dzil cover -test -report codecov
      - run:
          name: Run extended author test
          command: dzil xtest<|MERGE_RESOLUTION|>--- conflicted
+++ resolved
@@ -2,19 +2,13 @@
 jobs:
   build:
     docker:
-      - image: perl:5.26
+      - image: regentmarkets/debian-perl
+      - image: redis:2.8.17
     steps:
       - checkout
       - run:
           name: Install Perl packages
           command: apt-get update && apt-get install -y cpanminus make gcc
-      - run:
-          name: Install redis
-<<<<<<< HEAD
-          command: apt install redis-server
-=======
-          command: apt-get update && apt-get install telnet redis-server
->>>>>>> ba4a2aab
       - run:
           name: Install dzil
           command: cpanm --quiet --notest Dist::Zilla Dist::Zilla::App::Command::cover App::cpm Devel::Cover::Report::Codecov https://cpan.metacpan.org/authors/id/S/SR/SRI/Mojolicious-7.29.tar.gz https://cpan.metacpan.org/authors/id/B/BI/BINGOS/ExtUtils-MakeMaker-7.30.tar.gz
