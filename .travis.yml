language: perl
addons:
    postgresql: "9.4"
services:
    - postgresql
env:
    - RELEASE_TESTING
perl:
    - "5.24"
    - "5.22"
    - "5.20"
    - "5.18"
    - "5.16"
    - "5.14"
before_install:
    - git clone git://github.com/travis-perl/helpers ~/travis-perl-helpers
    - source ~/travis-perl-helpers/init
    - build-perl
    - perl -V
    - "cpanm -n Date::Utility" 
    - "cpanm -n Test::Mock::Redis"
    - "cpanm -n Test::PostgreSQL"
    - "cpanm -n DBI"
    - "cpanm -n Moose"
    - "cpanm -n JSON"
script:
<<<<<<< HEAD
  perl Makefile.PL && make test
=======
  perl Makefile.PL && RELEASE_TESTING=1 make test
>>>>>>> 93e63847
<|MERGE_RESOLUTION|>--- conflicted
+++ resolved
@@ -24,8 +24,4 @@
     - "cpanm -n Moose"
     - "cpanm -n JSON"
 script:
-<<<<<<< HEAD
-  perl Makefile.PL && make test
-=======
   perl Makefile.PL && RELEASE_TESTING=1 make test
->>>>>>> 93e63847
