Revision history for Data-Chronicle

0.01    Jan 26, 2016
        Initial version
0.02    Jan 28, 2016
        CPAN related fix
0.03    Feb 4, 2016
        CPAN related fix
0.04    Feb 10, 2016
        Check required libraries before running unit tests
0.05    May 25, 2016
        Produce better error message in case there is no DB connection and request received for historical information
<<<<<<< HEAD
???     January 9, 2017
        Added ttl - optional attribute to Data::Chronicle::Writer, used to set TTL for data stored in Redis
=======
0.09    Jan 9, 2016
        Adding support for a memory-based storage
>>>>>>> 91ed3111
<|MERGE_RESOLUTION|>--- conflicted
+++ resolved
@@ -1,19 +1,15 @@
 Revision history for Data-Chronicle
 
-0.01    Jan 26, 2016
-        Initial version
+0.08    January 9, 2017
+        Added ttl - optional attribute to Data::Chronicle::Writer, used to set TTL for data stored in Redis
+        Adding support for in-memory, hashref-based storage
+0.05    May 25, 2016
+        Produce better error message in case there is no DB connection and request received for historical information
+0.04    Feb 10, 2016
+        Check required libraries before running unit tests
+0.03    Feb 4, 2016
+        CPAN related fix
 0.02    Jan 28, 2016
         CPAN related fix
-0.03    Feb 4, 2016
-        CPAN related fix
-0.04    Feb 10, 2016
-        Check required libraries before running unit tests
-0.05    May 25, 2016
-        Produce better error message in case there is no DB connection and request received for historical information
-<<<<<<< HEAD
-???     January 9, 2017
-        Added ttl - optional attribute to Data::Chronicle::Writer, used to set TTL for data stored in Redis
-=======
-0.09    Jan 9, 2016
-        Adding support for a memory-based storage
->>>>>>> 91ed3111
+0.01    Jan 26, 2016
+        Initial version