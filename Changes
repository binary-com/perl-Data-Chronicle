Revision history for Data-Chronicle

0.01    Jan 26, 2016
        Initial version
<<<<<<< HEAD
0.02    May 23, 2016
        Produce better error message in case there is no DB connection and request received for historical information
=======
0.02    Jan 28, 2016
        CPAN related fix
0.03    Feb 4, 2016
        CPAN related fix
0.04    Feb 10, 2016
        Check required libraries before running unit tests
>>>>>>> 4779ede3
<|MERGE_RESOLUTION|>--- conflicted
+++ resolved
@@ -2,14 +2,11 @@
 
 0.01    Jan 26, 2016
         Initial version
-<<<<<<< HEAD
-0.02    May 23, 2016
-        Produce better error message in case there is no DB connection and request received for historical information
-=======
 0.02    Jan 28, 2016
         CPAN related fix
 0.03    Feb 4, 2016
         CPAN related fix
 0.04    Feb 10, 2016
         Check required libraries before running unit tests
->>>>>>> 4779ede3
+0.05    May 25, 2016
+        Produce better error message in case there is no DB connection and request received for historical information