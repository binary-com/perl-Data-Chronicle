--- conflicted
+++ resolved
@@ -10,15 +10,11 @@
 
 =head1 VERSION
 
-Version 0.04
-
-=cut
-
-<<<<<<< HEAD
-our $VERSION = '0.02';
-=======
-our $VERSION = '0.04';
->>>>>>> 4779ede3
+Version 0.05
+
+=cut
+
+our $VERSION = '0.05';
 
 =head1 DESCRIPTION
 
